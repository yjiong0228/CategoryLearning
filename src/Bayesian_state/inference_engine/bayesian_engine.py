--- conflicted
+++ resolved
@@ -89,7 +89,6 @@
         self.kwargs = kwargs
         self.cache = {None: self.value}
 
-
     def get_likelihood(self, observation, **kwargs):
         """
         Parameters
@@ -116,14 +115,13 @@
         self.cache[row] = value
 
 
-
-
 # the new bayesian engine
 class BaseEngine:
     """
     A flexible Bayesian engine that can be dynamically configured with various
     computational modules.
     """
+
     def __init__(self, module_configs: dict = None):
         """
         Initializes the engine.
@@ -139,7 +137,7 @@
         self.posterior = None
         self.likelihood = None
         self.h_state = None
-        self.observation = None # 记录当前观测
+        self.observation = None  # 记录当前观测
         # 模块列表，按顺序更新
         self.modules = []
 
@@ -177,7 +175,71 @@
             module_class = config['class']
             module_params = config.get('params', {})
 
-<<<<<<< HEAD
+            print(
+                f"  - Instantiating module '{name}' of type {module_class.__name__}..."
+            )
+            module_instance = module_class(engine=self, **module_params)
+
+            # 将实例化的模块注册为 engine 的一个成员 (属性)
+            setattr(self, name, module_instance)
+            print(f"  - Module '{name}' registered as 'self.{name}'.")
+            # 添加到模块列表
+            self.modules.append(module_instance)
+        print("All modules built successfully.")
+
+    def update_all_modules(self, **kwargs):
+        """
+        Calls the 'update' method on all registered modules in sequence.
+        
+        Parameters
+        ----------
+        **kwargs : dict
+            Additional arguments to pass to each module's update method.
+        """
+
+        for module in self.modules:
+            # 约定：每个模块都应该有一个 update 方法
+            if hasattr(module, 'update'):
+                module.update(**kwargs)
+            else:
+                print(
+                    f"Warning: Module {module.__class__.__name__} has no 'update' method and was skipped."
+                )
+
+    def infer_single(self, observation, **kwargs) -> float:
+
+        self.observation = observation  # 更新当前观测
+        # 按顺序调用所有模块的 update 方法
+        self.update_all_modules(**kwargs)
+
+        if "drift" in kwargs:
+            value = self.generate_drift(self.h_state.value, **kwargs)
+            self.h_state.update(value)
+
+        return self.h_state.value
+
+    def infer(self, observations: list | tuple, **kwargs) -> float:
+        """
+        Parameters
+        ----------
+        observations: List | Tuple of observations
+        """
+        for obs in observations:
+            self.infer_single(obs, **kwargs)
+
+        return self.h_state.value
+
+    def infer_log(self,
+                  observations,
+                  update: bool = False,
+                  **kwargs) -> np.ndarray:
+        """
+        Log version of inference
+        """
+        likelihood = self.likelihood.get_likelihood(observations, **kwargs)
+        log_likelihood = np.log(np.maximum(likelihood, EPS))
+        log_prior = np.log(np.maximum(self.h_state.value, EPS))
+
         log_posterior = log_prior + (np.sum(log_likelihood, axis=0) if len(
             log_likelihood.shape) == 2 else log_likelihood)
         posterior = softmax(log_posterior, beta=1.)
@@ -193,30 +255,18 @@
                         trans_kwargs=None,
                         update: bool = True,
                         **kwargs) -> np.ndarray:
-=======
-            print(f"  - Instantiating module '{name}' of type {module_class.__name__}...")
-            module_instance = module_class(engine=self, **module_params)
-
-            # 将实例化的模块注册为 engine 的一个成员 (属性)
-            setattr(self, name, module_instance)
-            print(f"  - Module '{name}' registered as 'self.{name}'.")
-            # 添加到模块列表
-            self.modules.append(module_instance)
-        print("All modules built successfully.")
-
-
-    def update_all_modules(self, **kwargs):
->>>>>>> 65f0c154
-        """
-        Calls the 'update' method on all registered modules in sequence.
+        """
+        贝叶斯log更新，支持对h_state先进行处理，再进行贝叶斯更新
         
         Parameters
         ----------
-        **kwargs : dict
-            Additional arguments to pass to each module's update method.
-        """
-
-<<<<<<< HEAD
+        observation: 当前观测
+        apply_trans: 可选，对h_state的转换函数，形如 f(h_state, **trans_kwargs)
+        trans_kwargs: dict, 传递给apply_trans的参数
+        update: 是否更新h_state
+        kwargs: 传递给likelihood的参数
+        """
+
         # 可选：对prior进行转换
         if apply_trans is not None:
             trans_kwargs = trans_kwargs or {}
@@ -233,21 +283,4 @@
             self.h_state.update(posterior)
         return posterior
 
-    #
-=======
-        for module in self.modules:
-            # 约定：每个模块都应该有一个 update 方法
-            if hasattr(module, 'update'):
-                module.update(**kwargs)
-            else:
-                print(f"Warning: Module {module.__class__.__name__} has no 'update' method and was skipped.")
-    
-    
-    def infer_single(self, observation, **kwargs) -> float:
-
-        self.observation = observation  # 更新当前观测
-        # 按顺序调用所有模块的 update 方法
-        self.update_all_modules(**kwargs)
-
-        return self.posterior
->>>>>>> 65f0c154
+    #